apply plugin: 'com.android.application'

android {
    compileSdkVersion 23
    buildToolsVersion '23.0.2'

    defaultConfig {
        applicationId "org.schabi.newpipe"
        minSdkVersion 15
        targetSdkVersion 23
        versionCode 15
        versionName "0.7.6"
    }
    buildTypes {
        release {
            minifyEnabled false
            proguardFiles getDefaultProguardFile('proguard-android.txt'), 'proguard-rules.pro'
        }
    }

    lintOptions {
        checkReleaseBuilds false
        // Or, if you prefer, you can continue to check for errors in release builds,
        // but continue the build even when errors are found:
        abortOnError false
    }
    compileOptions {
        sourceCompatibility JavaVersion.VERSION_1_7
        targetCompatibility JavaVersion.VERSION_1_7
    }
}

dependencies {
    compile fileTree(include: ['*.jar'], dir: 'libs')
    compile 'com.android.support:appcompat-v7:23.2.0'
    compile 'com.android.support:support-v4:23.2.0'
    compile 'com.android.support:design:23.2.0'
    compile 'com.android.support:recyclerview-v7:23.2.0'
    compile 'org.jsoup:jsoup:1.8.3'
    compile 'org.mozilla:rhino:1.7.7'
    compile 'info.guardianproject.netcipher:netcipher:1.2'
    compile 'de.hdodenhof:circleimageview:2.0.0'
    compile 'com.nostra13.universalimageloader:universal-image-loader:1.9.5'
    compile 'com.github.nirhart:parallaxscroll:1.0'
<<<<<<< HEAD
    compile 'org.apache.directory.studio:org.apache.commons.lang:2.6'
=======
    compile 'com.google.android.exoplayer:exoplayer:r1.5.5'
>>>>>>> f5892093
}<|MERGE_RESOLUTION|>--- conflicted
+++ resolved
@@ -42,9 +42,6 @@
     compile 'de.hdodenhof:circleimageview:2.0.0'
     compile 'com.nostra13.universalimageloader:universal-image-loader:1.9.5'
     compile 'com.github.nirhart:parallaxscroll:1.0'
-<<<<<<< HEAD
     compile 'org.apache.directory.studio:org.apache.commons.lang:2.6'
-=======
     compile 'com.google.android.exoplayer:exoplayer:r1.5.5'
->>>>>>> f5892093
 }