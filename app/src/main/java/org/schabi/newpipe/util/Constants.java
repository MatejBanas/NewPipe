--- conflicted
+++ resolved
@@ -9,10 +9,7 @@
     public static final String KEY_QUERY = "key_query";
 
     public static final String KEY_THEME_CHANGE = "key_theme_change";
-<<<<<<< HEAD
     public static final String KEY_MAIN_PAGE_CHANGE = "key_main_page_change";
-=======
 
     public static final int NO_SERVICE_ID = -1;
->>>>>>> 7b56aaad
 }