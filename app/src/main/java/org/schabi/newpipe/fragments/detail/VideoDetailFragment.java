--- conflicted
+++ resolved
@@ -36,13 +36,11 @@
 import android.view.MotionEvent;
 import android.view.View;
 import android.view.ViewGroup;
-import android.view.ViewParent;
 import android.widget.AdapterView;
 import android.widget.FrameLayout;
 import android.widget.ImageView;
 import android.widget.LinearLayout;
 import android.widget.RelativeLayout;
-import android.widget.ScrollView;
 import android.widget.Spinner;
 import android.widget.TextView;
 import android.widget.Toast;
@@ -68,18 +66,13 @@
 import org.schabi.newpipe.extractor.stream.VideoStream;
 import org.schabi.newpipe.fragments.BackPressable;
 import org.schabi.newpipe.fragments.BaseStateFragment;
-<<<<<<< HEAD
 import org.schabi.newpipe.fragments.list.comments.CommentsFragment;
 import org.schabi.newpipe.fragments.list.videos.RelatedVideosFragment;
-=======
-import org.schabi.newpipe.info_list.InfoItemBuilder;
->>>>>>> 3e2031be
 import org.schabi.newpipe.info_list.InfoItemDialog;
 import org.schabi.newpipe.local.dialog.PlaylistAppendDialog;
 import org.schabi.newpipe.local.history.HistoryRecordManager;
 import org.schabi.newpipe.player.MainVideoPlayer;
 import org.schabi.newpipe.player.PopupVideoPlayer;
-import org.schabi.newpipe.player.helper.PlayerHelper;
 import org.schabi.newpipe.player.playqueue.PlayQueue;
 import org.schabi.newpipe.player.playqueue.SinglePlayQueue;
 import org.schabi.newpipe.report.ErrorActivity;
@@ -94,10 +87,6 @@
 import org.schabi.newpipe.util.PermissionHelper;
 import org.schabi.newpipe.util.StreamItemAdapter;
 import org.schabi.newpipe.util.StreamItemAdapter.StreamSizeWrapper;
-<<<<<<< HEAD
-=======
-import org.schabi.newpipe.util.ThemeHelper;
->>>>>>> 3e2031be
 
 import java.io.Serializable;
 import java.util.Collection;
@@ -593,48 +582,7 @@
         }
     }
 
-<<<<<<< HEAD
-=======
-    private void initRelatedVideos(StreamInfo info) {
-        if (relatedStreamsView.getChildCount() > 0) relatedStreamsView.removeAllViews();
-
-        if (info.getNextVideo() != null && showRelatedStreams) {
-            nextStreamTitle.setVisibility(View.VISIBLE);
-            relatedStreamsView.addView(
-                    infoItemBuilder.buildView(relatedStreamsView, info.getNextVideo()));
-            relatedStreamsView.addView(getSeparatorView());
-            setRelatedStreamsVisibility(View.VISIBLE);
-        } else {
-            nextStreamTitle.setVisibility(View.GONE);
-            setRelatedStreamsVisibility(View.GONE);
-        }
-
-        if (info.getRelatedStreams() != null
-                && !info.getRelatedStreams().isEmpty() && showRelatedStreams) {
-            //long first = System.nanoTime(), each;
-            int to = info.getRelatedStreams().size() >= INITIAL_RELATED_VIDEOS
-                    ? INITIAL_RELATED_VIDEOS
-                    : info.getRelatedStreams().size();
-            for (int i = 0; i < to; i++) {
-                InfoItem item = info.getRelatedStreams().get(i);
-                //each = System.nanoTime();
-                relatedStreamsView.addView(infoItemBuilder.buildView(relatedStreamsView, item));
-                //if (DEBUG) Log.d(TAG, "each took " + ((System.nanoTime() - each) / 1000000L) + "ms");
-            }
-            //if (DEBUG) Log.d(TAG, "Total time " + ((System.nanoTime() - first) / 1000000L) + "ms");
-
-            setRelatedStreamsVisibility(View.VISIBLE);
-            relatedStreamExpandButton.setVisibility(View.VISIBLE);
-
-            relatedStreamExpandButton.setImageDrawable(ContextCompat.getDrawable(
-                    activity, ThemeHelper.resolveResourceIdFromAttr(activity, R.attr.expand)));
-        } else {
-            if (info.getNextVideo() == null) setRelatedStreamsVisibility(View.GONE);
-            relatedStreamExpandButton.setVisibility(View.GONE);
-        }
-    }
-
->>>>>>> 3e2031be
+
     /*//////////////////////////////////////////////////////////////////////////
     // Menu
     //////////////////////////////////////////////////////////////////////////*/
@@ -1088,12 +1036,8 @@
         if (videoTitleToggleArrow != null) {    //phone
             videoTitleToggleArrow.setImageResource(R.drawable.arrow_down);
             videoTitleToggleArrow.setVisibility(View.GONE);
-        } else {    //tablet
-            final View related = (View) relatedStreamRootLayout.getParent();
-            //don`t need to hide it if related streams are disabled
-            if (related.getVisibility() == View.VISIBLE) {
-                related.setVisibility(View.INVISIBLE);
-            }
+        } else { //tablet
+            //TODO make comments/related streams fragment invisible
         }
         videoTitleRoot.setClickable(false);
 
@@ -1225,11 +1169,6 @@
             openVideoPlayer();
             // Only auto play in the first open
             autoPlayEnabled = false;
-        }
-
-        final ViewParent related = relatedStreamRootLayout.getParent();
-        if (related instanceof ScrollView) {
-            ((ScrollView) related).scrollTo(0, 0);
         }
     }
 
@@ -1288,13 +1227,4 @@
 
         showError(getString(R.string.blocked_by_gema), false, R.drawable.gruese_die_gema);
     }
-
-    private void setRelatedStreamsVisibility(int visibility) {
-        final ViewParent parent = relatedStreamRootLayout.getParent();
-        if (parent instanceof ScrollView) {
-            ((ScrollView) parent).setVisibility(visibility);
-        } else {
-            relatedStreamRootLayout.setVisibility(visibility);
-        }
-    }
 }