--- conflicted
+++ resolved
@@ -534,45 +534,6 @@
         detailControlsPopup.setOnTouchListener(getOnControlsTouchListener());
     }
 
-<<<<<<< HEAD
-=======
-    private void showStreamDialog(final StreamInfoItem item) {
-        final Context context = getContext();
-        if (context == null || context.getResources() == null || getActivity() == null) return;
-
-        final String[] commands = new String[]{
-                context.getResources().getString(R.string.enqueue_on_background),
-                context.getResources().getString(R.string.enqueue_on_popup),
-                context.getResources().getString(R.string.append_playlist),
-                context.getResources().getString(R.string.share)
-        };
-
-        final DialogInterface.OnClickListener actions = (DialogInterface dialogInterface, int i) -> {
-            switch (i) {
-                case 0:
-                    NavigationHelper.enqueueOnBackgroundPlayer(context, new SinglePlayQueue(item), true);
-                    break;
-                case 1:
-                    NavigationHelper.enqueueOnPopupPlayer(getActivity(), new SinglePlayQueue(item), true);
-                    break;
-                case 2:
-                    if (getFragmentManager() != null) {
-                        PlaylistAppendDialog.fromStreamInfoItems(Collections.singletonList(item))
-                                .show(getFragmentManager(), TAG);
-                    }
-                    break;
-                case 3:
-                    ShareUtils.shareUrl(this.getContext(), item.getName(), item.getUrl());
-                    break;
-                default:
-                    break;
-            }
-        };
-
-        new InfoItemDialog(getActivity(), item, commands, actions).show();
-    }
-
->>>>>>> ad79a71f
     private View.OnTouchListener getOnControlsTouchListener() {
         return (View view, MotionEvent motionEvent) -> {
             if (!PreferenceManager.getDefaultSharedPreferences(activity)
