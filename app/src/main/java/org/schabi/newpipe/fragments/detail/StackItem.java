--- conflicted
+++ resolved
@@ -6,27 +6,15 @@
 
 class StackItem implements Serializable {
     private final int serviceId;
-<<<<<<< HEAD
+    private String url;
     private String title;
-    private String url;
     private PlayQueue playQueue;
 
     StackItem(final int serviceId, final String url, final String title, final PlayQueue playQueue) {
-=======
-    private final String url;
-    private String title;
-
-    StackItem(final int serviceId, final String url, final String title) {
->>>>>>> 7ede2daa
         this.serviceId = serviceId;
         this.url = url;
         this.title = title;
         this.playQueue = playQueue;
-    }
-
-<<<<<<< HEAD
-    public void setTitle(String title) {
-        this.title = title;
     }
 
     public void setUrl(String url) {
@@ -37,8 +25,6 @@
         this.playQueue = queue;
     }
 
-=======
->>>>>>> 7ede2daa
     public int getServiceId() {
         return serviceId;
     }
