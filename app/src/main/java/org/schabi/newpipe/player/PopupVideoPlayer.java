--- conflicted
+++ resolved
@@ -63,7 +63,6 @@
 import com.nostra13.universalimageloader.core.assist.FailReason;
 
 import org.schabi.newpipe.BuildConfig;
-import org.schabi.newpipe.CheckForNewAppVersionTask;
 import org.schabi.newpipe.R;
 import org.schabi.newpipe.extractor.stream.VideoStream;
 import org.schabi.newpipe.player.event.PlayerEventListener;
@@ -808,13 +807,8 @@
             videoPlayPause.setBackgroundResource(R.drawable.ic_pause_white);
             hideControls(DEFAULT_CONTROLS_DURATION, DEFAULT_CONTROLS_HIDE_TIME);
 
-<<<<<<< HEAD
-            // Check for new version
-            //new CheckForNewAppVersionTask().execute();
-=======
             startForeground(NOTIFICATION_ID, notBuilder.build());
             lockManager.acquireWifiAndCpu();
->>>>>>> 05f8ee97
         }
 
         @Override
