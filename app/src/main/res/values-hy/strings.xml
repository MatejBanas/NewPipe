--- conflicted
+++ resolved
@@ -5,9 +5,6 @@
     <string name="downloads">Բեռնված</string>
     <string name="downloads_title">Բեռնված</string>
     <string name="settings">Պարամետրեր</string>
-<<<<<<< HEAD
-</resources>
-=======
     <string name="settings_title">Պարամետրեր</string>
 <string name="share">Կիսվել</string>
     <string name="black_theme_title">Սև</string>
@@ -35,5 +32,4 @@
     <string name="cancel">Վերացնել</string>
     <string name="open_in_browser">Բացել բրաուզերում</string>
     <string name="loading">Բեռնում</string>
-    </resources>
->>>>>>> 7189791d
+    </resources>