<?xml version='1.0' encoding='UTF-8'?>
<resources><string name="main_bg_subtitle">Alustuseks puuduta otsingut</string>
    <string name="view_count_text">%1$s vaatamist</string>
    <string name="upload_date_text">Avaldatud %1$s</string>
    <string name="no_player_found">Voogesituseks puudub pleier. Kas paigaldada VLC?</string>
    <string name="no_player_found_toast">Voogesituseks puudub pleier. (Selleks võib paigaldada VLC)</string>
    <string name="install">Paigalda</string>
    <string name="cancel">Tühista</string>
    <string name="open_in_browser">Ava veebilehitsejas</string>
    <string name="open_in_popup_mode">Ava hüpikaknas</string>
    <string name="share">Jaga</string>
    <string name="download">Allalaadimine</string>
    <string name="controls_download_desc">Laadi voog alla.</string>
    <string name="search">Otsi</string>
    <string name="settings">Seaded</string>
    <string name="did_you_mean">Kas mõtlesid: %1$s ?</string>
    <string name="share_dialog_title">Jaga</string>
    <string name="choose_browser">Vali veebilehitseja</string>
    <string name="screen_rotation">pööramine</string>
    <string name="use_external_video_player_title">Kasuta välist videopleierit</string>
    <string name="use_external_video_player_summary">Kui see valik lubada, puudub osadel lahutustel heli</string>
    <string name="use_external_audio_player_title">Kasuta välist audiopleierit</string>
    <string name="popup_mode_share_menu_title">NewPipe hüpikaknarežiim</string>
    <string name="subscribe_button_title">Telli</string>
    <string name="subscribed_button_title">Tellitud</string>
    <string name="channel_unsubscribed">Kanali tellimus tühistatud</string>
    <string name="subscription_change_failed">Tellimuse muutmine nurjus</string>
    <string name="subscription_update_failed">Tellimuse uuendamine nurjus</string>
    <string name="show_info">Kuva info</string>

    <string name="tab_subscriptions">Tellimused</string>
    <string name="tab_bookmarks">Järjehoidjad</string>

    <string name="fragment_whats_new">Mis on uut</string>

    <string name="controls_background_title">Taust</string>
    <string name="controls_popup_title">Hüpikaken</string>
    <string name="controls_add_to_playlist_title">"Lisa "</string>

    <string name="download_path_title">Video allalaadimise kaust</string>
    <string name="download_path_summary">Kaust allalaetud videote hoiustamiseks</string>
    <string name="download_path_dialog_title">Sisesta videote allalaadimise rada</string>

    <string name="download_path_audio_title">Audio allalaadimise kaust</string>
    <string name="download_path_audio_summary">Kaust allalaetud audio hoiustamiseks</string>
    <string name="download_path_audio_dialog_title">Sisesta audio allalaadimise rada</string>

    <string name="autoplay_by_calling_app_title">Automaatesitus</string>
    <string name="autoplay_by_calling_app_summary">Esita video, kui NewPipe käivitub teise rakenduse kaudu</string>
    <string name="default_resolution_title">Vaikelahutus</string>
    <string name="default_popup_resolution_title">Hüpikakna vaikelahutus</string>
    <string name="show_higher_resolutions_title">Kuva kõrgemaid lahutusi</string>
    <string name="show_higher_resolutions_summary">Kõik seadmed ei toeta 2K/4K videoid</string>
    <string name="play_with_kodi_title">Esita Kodi abil</string>
    <string name="kore_not_found">Kore rakendust ei leitud. Kas paigaldada see?</string>
    <string name="show_play_with_kodi_title">Kuva valik \"Esita Kodi abil\"</string>
    <string name="show_play_with_kodi_summary">Kuva valik video esitamiseks Kodi meediakeskuse kaudu</string>
    <string name="play_audio">Heli</string>
    <string name="default_audio_format_title">Heli vaikevorming</string>
    <string name="default_video_format_title">Video vaikevorming</string>
    <string name="theme_title">Teema</string>
    <string name="light_theme_title">Hele</string>
    <string name="dark_theme_title">Tume</string>
    <string name="black_theme_title">Must</string>
    <string name="popup_remember_size_pos_title">Pea hüpikakna suurus ja asukoht meeles</string>
    <string name="popup_remember_size_pos_summary">Pea hüpikakna viimane suurus ja asukoht meeles</string>
    <string name="use_inexact_seek_title">Kasuta ebatäpset kerimist</string>
    <string name="use_inexact_seek_summary">Ebatäpne kerimine lubab pleieril otsida asukohta kiiremini täpsuse arvel</string>
    <string name="download_thumbnail_title">Laadi pisipildid</string>
    <string name="download_thumbnail_summary">Keela, peatamaks pisipiltide laadimine ja vähenda andme- ja mälukasutust. Selle muutmine puhastab nii sisemälu kui piltide vahemälu andmekandjal</string>
    <string name="thumbnail_cache_wipe_complete_notice">Pildid kustutati vahemälust</string>
    <string name="metadata_cache_wipe_title">Kustuta metaandmed vahemälust</string>
    <string name="metadata_cache_wipe_summary">Kustuta veebilehtede andmed vahemälust</string>
    <string name="metadata_cache_wipe_complete_notice">Metaandmed kustutati vahemälust</string>
    <string name="auto_queue_title">Järgmine voog automaatselt järjekorda</string>
    <string name="auto_queue_summary">Lisa seotud voog automaatselt, kui esitusel on viimane voog mittekorduvast järjekorrast</string>
    <string name="player_gesture_controls_title">Pleieri juhtimise viiped</string>
    <string name="player_gesture_controls_summary">Luba viiped helitugevuse ja ereduse juhtimiseks</string>
    <string name="show_search_suggestions_title">Kuva soovitused</string>
    <string name="show_search_suggestions_summary">Kuva otsingu ajal soovitusi</string>
    <string name="enable_search_history_title">Otsinguajalugu</string>
    <string name="enable_search_history_summary">Salvesta otsinguajalugu kohalikult</string>
    <string name="enable_watch_history_title">Ajalugu ja vahemälu</string>
    <string name="enable_watch_history_summary">Jälgi videote vaatamist</string>
    <string name="resume_on_audio_focus_gain_title">Jätka taasesitust fookuse saamisel</string>
    <string name="resume_on_audio_focus_gain_summary">Jätka taasesitust pärast katkestamist (nt. telefonikõne)</string>
    <string name="download_dialog_title">Laadi alla</string>
    <string name="next_video_title">Järgmine video</string>
    <string name="show_next_and_similar_title">Kuva \'järgmine\' ja \'sarnased\' videod</string>
    <string name="show_hold_to_append_title">Kuva vihjet \"lisamiseks hoia\"</string>
    <string name="show_hold_to_append_summary">Kuva vihje, kui videoandmete lehel vajutatakse tausta või hüpikakna nupule</string>
    <string name="url_not_supported_toast">URL pole toetatud</string>
    <string name="default_content_country_title">Sisu vaikimisi riik</string>
    <string name="service_title">Teenus</string>
    <string name="search_language_title">Sisu vaikimisi keel</string>
    <string name="settings_category_player_title">Pleier</string>
    <string name="settings_category_player_behavior_title">Käitumine</string>
    <string name="settings_category_video_audio_title">Heli ja pilt</string>
    <string name="settings_category_history_title">Ajalugu ja vahemälu</string>
    <string name="settings_category_popup_title">Hüpikaken</string>
    <string name="settings_category_appearance_title">Välimus</string>
    <string name="settings_category_other_title">Muu</string>
    <string name="settings_category_debug_title">Silumine</string>
    <string name="background_player_playing_toast">Taasesitus taustal</string>
    <string name="popup_playing_toast">Taasesitus hüpikaknas</string>
    <string name="background_player_append">Lisati taustapleieri järjekorda</string>
    <string name="popup_playing_append">Lisati hüpikpleieri järjekorda</string>
    <string name="play_btn_text">Esita</string>
    <string name="content">Sisu</string>
    <string name="show_age_restricted_content_title">Kuva vanusepiiranguga sisu</string>
    <string name="video_is_age_restricted">Vanusepiiranguga sisu. Selle saab lubada seadetes.</string>
    <string name="duration_live">Otse</string>
    <string name="downloads">Allalaadimised</string>
    <string name="downloads_title">Allalaadimised</string>
    <string name="error_report_title">Vea teatamine</string>
    <string name="all">Kõik</string>
    <string name="channel">Kanal</string>
    <string name="playlist">Pleilist</string>
    <string name="yes">Jah</string>
    <string name="later">Hiljem</string>
    <string name="disabled">Keelatud</string>
    <string name="filter">Filter</string>
    <string name="refresh">Värskenda</string>
    <string name="clear">Kustuta</string>
    <string name="popup_resizing_indicator_title">Suuruse muutmine</string>
    <string name="best_resolution">Parim lahutus</string>
    <string name="undo">Võta tagasi</string>
    <string name="play_all">Esita kõik</string>
    <string name="always">Alati</string>
    <string name="just_once">Üks kord</string>
    <string name="file">Fail</string>

    <string name="notification_channel_name">NewPipe teavitus</string>
    <string name="notification_channel_description">Teavitused NewPipe tausta- ja hüpikpleierile</string>

    <string name="unknown_content">[Tundmatu]</string>

    <string name="toggle_orientation">Vaheta suunda</string>
    <string name="switch_to_background">Lülita taustale</string>
    <string name="switch_to_popup">Lülita hüpikpleierile</string>
    <string name="import_data_title">Impordi andmebaas</string>
    <string name="export_data_title">Ekspordi andmebaas</string>
    <string name="import_data_summary">Alistab praeguse ajaloo ja tellimused</string>
    <string name="export_data_summary">Ekspordi ajalugu, tellimused ja pleilistid</string>
    <string name="clear_views_history_title">Puhasta vaatamiste ajalugu</string>
    <string name="clear_views_history_summary">Kustutab vaadatud voogude ajaloo</string>
<<<<<<< HEAD
    <string name="delete_view_history_alert">Kustuta kogu vaatamiste ajalugu</string>
    <string name="view_history_deleted">Vaatamiste ajalugu kustutati.</string>
    <string name="clear_search_history_title">Kustuta otsinguajalugu</string>
    <string name="clear_search_history_summary">Kustutab otsisõnade ajaloo</string>
    <string name="delete_search_history_alert">Kustuta kogu otsinguajalugu</string>
=======
    <string name="delete_view_history_alert">Kustuta kogu vaatamiste ajalugu.</string>
    <string name="view_history_deleted">Vaatamiste ajalugu kustutati.</string>
    <string name="clear_search_history_title">Kustuta otsinguajalugu</string>
    <string name="clear_search_history_summary">Kustutab otsisõnade ajaloo</string>
    <string name="delete_search_history_alert">Kustuta kogu otsinguajalugu.</string>
>>>>>>> cb24347b
    <string name="search_history_deleted">Otsinguajalugu kustutati.</string>
    <string name="general_error">Viga</string>
    <string name="network_error">Võrgu viga</string>
    <string name="could_not_load_thumbnails">Kõiki pisipilte ei õnnestunud laadida</string>
    <string name="youtube_signature_decryption_error">Video URLi dekrüptimine nurjus</string>
    <string name="parsing_error">Veebilehe töötlemine nurjus</string>
    <string name="light_parsing_error">Veebilehe täielik töötlemine nurjus</string>
    <string name="content_not_available">Sisu pole saadaval</string>
    <string name="blocked_by_gema">GEMA poolt blokeeritud</string>
    <string name="could_not_setup_download_menu">Allalaadimismenüü seadistamine nurjus</string>
    <string name="live_streams_not_supported">See on OTSEVOOG, mis pole veel toetatud.</string>
    <string name="could_not_get_stream">Ühtegi voogu ei leitud</string>
    <string name="could_not_load_image">Pildi laadimine nurjus</string>
    <string name="app_ui_crash">Rakendus jooksis kokku</string>
    <string name="player_stream_failure">Selle voo esitus nurjus</string>
    <string name="player_unrecoverable_failure">Ilmnes taastamatu pleieri viga</string>
    <string name="player_recoverable_failure">Pleieri veast taastumine</string>
    <string name="external_player_unsupported_link_type">Välised pleierid ei toeta seda tüüpi linke</string>
    <string name="invalid_url_toast">Kehtetu URL</string>
    <string name="video_streams_empty">Videovooge ei leitud</string>
    <string name="audio_streams_empty">Helivooge ei leitud</string>
    <string name="invalid_directory">Kehtetu kataloog</string>
    <string name="invalid_source">Kehtetu faili/sisu allikas</string>
    <string name="invalid_file">Fail puudub või puuduvad õigused seda lugeda või kirjutada</string>
    <string name="file_name_empty_error">Tühi failinimi pole lubatud</string>
    <string name="error_occurred_detail">Ilmnes viga: %1$s</string>
    <string name="no_streams_available_download">Allalaaditavaid videovooge pole</string>

    <string name="sorry_string">Vabandust, seda poleks pidanud juhtuma.</string>
    <string name="error_report_button_text">Teata veast e-posti kaudu</string>
    <string name="error_snackbar_message">Vabandust, ilmnesid mõned vead.</string>
    <string name="error_snackbar_action">TEATA</string>
    <string name="what_device_headline">Info:</string>
    <string name="what_happened_headline">Mis juhtus:</string>
    <string name="info_labels">Mis:\\nPäring:\\nSisu Keel:\\nTeenus:\\nGMT aeg:\\nPakett:\\nVersioon:\\nOS versioon:</string>
    <string name="your_comment">Oma kommentaar (inglise keeles):</string>
    <string name="error_details_headline">Üksikasjad:</string>


    <string name="list_thumbnail_view_description">Video eelvaate pisipilt</string>
    <string name="detail_thumbnail_view_description">Video eelvaate pisipilt</string>
    <string name="detail_uploader_thumbnail_view_description">Üleslaadiaja avatari pisipilt</string>
    <string name="detail_likes_img_view_description">Meeldib</string>
    <string name="detail_dislikes_img_view_description">Ei meeldi</string>
    <string name="use_tor_title">Kasuta Tor võrku</string>
    <string name="use_tor_summary">(Eksperimentaalne) Kasuta allalaadimiseks Tor võrku, et suurendada privaatsust (voogesitus ei ole veel toetatud).</string>
    <string name="report_error">Teata veast</string>
    <string name="user_report">Kasutaja raport</string>
    <string name="search_no_results">Tulemusi pole</string>
    <string name="empty_subscription_feed_subtitle">Siin pole veel midagi</string>
    <string name="detail_drag_description">Lohista järjestuse muutmiseks</string>

    <string name="err_dir_create">Allalaadimiskataloogi \'%1$s\' loomine nurjus</string>
    <string name="info_dir_created">Loodi allalaadimiskataloog \'%1$s\'</string>

    <string name="video">Video</string>
    <string name="audio">Audio</string>
    <string name="retry">Proovi uuesti</string>
    <string name="storage_permission_denied">Pääsuõigused salvestile puuduvad</string>
    <string name="use_old_player_title">Kasuta vana pleierit</string>
    <string name="use_old_player_summary">Vana sisseehitatud mediaframework pleier</string>

    <string name="short_thousand">K</string>
    <string name="short_million">M</string>
    <string name="short_billion">B</string>

    <string name="no_subscribers">Tellijaid pole</string>
    <plurals name="subscribers">
	<item quantity="one">%s tellija</item>
	<item quantity="other">%s tellijat</item>
</plurals>

    <string name="no_views">Pole vaadatud</string>
    <plurals name="views">
	<item quantity="one">%s vaatamine</item>
	<item quantity="other">%s vaatamist</item>
</plurals>

    <string name="no_videos">Videoid pole</string>
    <plurals name="videos">
	<item quantity="one">%s video</item>
	<item quantity="other">%s videot</item>
</plurals>

    <string name="start">"Start "</string>
    <string name="pause">Paus</string>
    <string name="view">Esita</string>
    <string name="create">Loo</string>
    <string name="delete">Kustuta</string>
    <string name="delete_one">Kustuta üks</string>
    <string name="delete_all">Kustuta kõik</string>
    <string name="checksum">Kontrollsumma</string>
    <string name="dismiss">Loobu</string>
    <string name="rename">Nimeta ümber</string>

    <string name="add">Uus ülesanne</string>
    <string name="finish">OK</string>

    <string name="msg_name">Faili nimi</string>
    <string name="msg_threads">Lõimed</string>
    <string name="msg_error">Viga</string>
    <string name="msg_server_unsupported">Server pole toetatud</string>
    <string name="msg_exists">Fail on juba olemas</string>
    <string name="msg_url_malform">Vigane URL või internet pole saadaval</string>
    <string name="msg_running">NewPipe allalaadimine</string>
    <string name="msg_running_detail">Puuduta üksikasjade nägemiseks</string>
    <string name="msg_wait">Palun oota…</string>
    <string name="msg_copied">Kopeeriti lõikepuhvrisse</string>
    <string name="no_available_dir">Vali saadaolev allalaadimiste kataloog</string>
    <string name="msg_popup_permission">Need õigused on vajalikud
\nhüpikakna avamiseks</string>
    <string name="one_item_deleted">Kustutati 1 element.</string>

    <string name="reCaptchaActivity">"reCAPTCHA "</string>
    <string name="settings_category_downloads_title">Laadi alla</string>
    <string name="settings_file_charset_title">Lubatud tähemärgid failinimedes</string>
    <string name="settings_file_replacement_character_summary">Vigased tähemärgid asendatakse selle väärtusega</string>
    <string name="settings_file_replacement_character_title">Asendustähemärk</string>

    <string name="charset_letters_and_digits">Tähed ja numbrid</string>
    <string name="charset_most_special_characters">Erimärgid</string>

    <string name="toast_no_player">Selle faili esitamiseks puudub rakendus</string>

    <string name="title_activity_about">NewPipe rakendusest</string>
    <string name="action_settings">Seaded</string>
    <string name="action_about">Programmist</string>
    <string name="title_licenses">Kolmanda osapoole litsentsid</string>
    <string name="error_unable_to_load_license">Litsentsi laadimine nurjus</string>
    <string name="action_open_website">Ava veebileht</string>
    <string name="tab_about">Programmist</string>
    <string name="tab_contributors">Kaasautorid</string>
    <string name="tab_licenses">Litsentsid</string>
    <string name="contribution_title">Panusta</string>
    <string name="view_on_github">Vaata GitHubis</string>
    <string name="donation_title">Anneta</string>
    <string name="website_title">Veebileht</string>
    <string name="website_encouragement">Enama info saamiseks külasta NewPipe veebilehte.</string>
    <string name="privacy_policy_title">NewPipe privaatsuspoliitika</string>
    <string name="read_privacy_policy">Loe privaatsuspoliitikat</string>
    <string name="app_license_title">NewPipe litsents</string>
    <string name="read_full_license">Loe litsentsi</string>


    <string name="title_activity_history">Ajalugu</string>
    <string name="title_history_search">Otsitud</string>
    <string name="title_history_view">Vaadatud</string>
    <string name="history_disabled">Ajalugu on keelatud</string>
    <string name="action_history">Ajalugu</string>
    <string name="history_empty">Ajalugu on tühi</string>
    <string name="history_cleared">Ajalugu kustutati</string>
    <string name="item_deleted">Element kustutati</string>
    <string name="delete_item_search_history">Kas kustutada see kirje otsinguajaloost?</string>
    <string name="delete_stream_history_prompt">Kas kustutada see kirje vaatamiste ajaloost?</string>
    <string name="delete_all_history_prompt">Kas kustutada kõik kirjed ajaloost?</string>
    <string name="title_last_played">Viimati esitatud</string>
    <string name="title_most_played">Enim esitatud</string>

    <string name="main_page_content">Avalehe sisu</string>
    <string name="blank_page_summary">Tühi leht</string>
    <string name="kiosk_page_summary">Kioski leht</string>
    <string name="subscription_page_summary">Tellimuse leht</string>
    <string name="feed_page_summary">Voo leht</string>
    <string name="channel_page_summary">Kanali leht</string>
    <string name="select_a_channel">Vali kanal</string>
    <string name="no_channel_subscribed_yet">Ühtki kanalit pole veel tellitud</string>
    <string name="select_a_kiosk">Vali kiosk</string>
    <string name="export_complete_toast">Eksport tehtud</string>
    <string name="import_complete_toast">Import tehtud</string>
    <string name="no_valid_zip_file">Korralikku ZIP faili pole</string>
    <string name="could_not_import_all_files">Hoiatus: Kõiki faile ei õnnestunud importida.</string>
    <string name="override_current_data">See alistab praeguse seadistuse.</string>
    <string name="import_settings">Kas importida ka seadistused?</string>

    <string name="kiosk">"Kiosk "</string>
    <string name="trending">Trendid</string>
    <string name="top_50">"Top 50 "</string>
    <string name="new_and_hot">Uus ja kuum</string>
    <string name="title_activity_background_player">Taustapleier</string>
    <string name="title_activity_popup_player">Hüpikpleier</string>
    <string name="play_queue_remove">Eemalda</string>
    <string name="play_queue_stream_detail">Üksikasjad</string>
    <string name="play_queue_audio_settings">Heli seaded</string>
    <string name="hold_to_append">Hoia järjekorda lisamiseks</string>
    <string name="enqueue_on_background">Lisa järjekorda taustal</string>
    <string name="enqueue_on_popup">Lisa järjekorda hüpikaknaga</string>
    <string name="start_here_on_main">Alusta taasesitust siit</string>
    <string name="start_here_on_background">Alusta siit taustal</string>
    <string name="start_here_on_popup">Alusta siit hüpikaknaga</string>

    <string name="drawer_open">Ava sahtel</string>
    <string name="drawer_close">Sulge sahtel</string>
    <string name="drawer_header_action_paceholder_text">Siia ilmub varsti midagi ;D</string>


    <string name="preferred_open_action_settings_title">Lingi avamine</string>
    <string name="preferred_open_action_settings_summary">Vaikimisi tegevus sisu avamisel — %s</string>

    <string name="video_player">Videopleier</string>
    <string name="background_player">Taustapleier</string>
    <string name="popup_player">Hüpikpleier</string>
    <string name="always_ask_open_action">Küsi alati</string>

    <string name="preferred_player_fetcher_notification_title">Info hankimine…</string>
    <string name="preferred_player_fetcher_notification_message">Soovitud sisu laadimine</string>

    <string name="create_playlist">Loo uus pleilist</string>
    <string name="delete_playlist">Kustuta pleilist</string>
    <string name="rename_playlist">Nimeta pleilist ümber</string>
    <string name="playlist_name_input">Nimi</string>
    <string name="append_playlist">Lisa pleilisti</string>
    <string name="set_as_playlist_thumbnail">Määra pleilisti pisipildiks</string>

    <string name="bookmark_playlist">Lisa pleilist järjehoidjaks</string>
    <string name="unbookmark_playlist">Eemalda järjehoidja</string>

    <string name="delete_playlist_prompt">Kas kustutada see pleilist?</string>
    <string name="playlist_creation_success">Pleilist loodud</string>
    <string name="playlist_add_stream_success">Lisati pleilisti</string>
    <string name="playlist_thumbnail_change_success">Pleilisti pisipilt muudetud</string>
    <string name="playlist_delete_failure">Pleilisti kustutamine nurjus</string>

    <string name="caption_none">Subtiitriteta</string>

    <string name="resize_fit">Mahuta</string>
    <string name="resize_fill">Täida</string>
    <string name="resize_zoom">Suumi</string>

    <string name="caption_auto_generated">Automaatselt loodud</string>

    <string name="caption_setting_title">Subtiitrid</string>
    <string name="caption_setting_description">Kohanda pleieri subtiitrite teksti suurust ja tausta. Jõustamiseks tuleb rakendus taaskäivitada</string>

    <string name="enable_leak_canary_summary">Mälulekke seire võib põhjustada rakenduse hangumise</string>

    <string name="import_export_title">Import/eksport</string>
    <string name="import_title">Import</string>
    <string name="import_from">Impordi asukohast</string>
    <string name="export_to">Ekspordi asukohta</string>

    <string name="import_ongoing">Import…</string>
    <string name="export_ongoing">Eksport…</string>

    <string name="import_file_title">Impordi fail</string>
    <string name="previous_export">Eelmine eksport</string>

    <string name="subscriptions_import_unsuccessful">Tellimuste import nurjus</string>
    <string name="subscriptions_export_unsuccessful">Tellimuste eksport nurjus</string>

    <string name="import_youtube_instructions">Impordi YouTube tellimused eksportfaili abil:
\n
\n1. Ava URL: %1$s
\n2. Logi sisse
\n3. Allalaadimine peaks algama (see on eksportfail)</string>
    <string name="import_network_expensive_warning">See toiming võib põhjustada suurt võrguliiklust.
\n
\nKas jätkata?</string>

    <string name="playback_speed_control">Taasesituse kiiruse juhtimine</string>
    <string name="playback_tempo">"Tempo "</string>
    <string name="playback_default">Vaikimisi</string>

    <string name="accept">Nõustu</string>
    <string name="decline">Keeldu</string>

    <string name="limit_data_usage_none_description">Piiranguta</string>
    <string name="limit_mobile_data_usage_title">Piira lahutust mobiilse andmeside kasutamisel</string>
    <string name="tab_main">Peamenüü</string>
    <string name="channels">Kanalid</string>
    <string name="playlists">Pleilistid</string>
    <string name="tracks">Lood</string>
    <string name="users">Kasutajad</string>
    <string name="switch_to_main">Lülitu peamisele</string>

    <string name="reCaptcha_title">reCAPTCHA nõue</string>
    <string name="recaptcha_request_toast">Nõutav on reCAPTCHA</string>

    <string name="copyright" formatted="true">© %1$s %2$s %3$s alla</string>
    <string name="app_description">Vaba kergekaaluline Androidi voogesitus.</string>
    <string name="contribution_encouragement">Kui sul on ideid kujunduse muutmisest, koodi puhastamisest või suurtest koodi muudatustest - abi on alati teretulnud. Mida rohkem tehtud, seda paremaks läheb!</string>
    <string name="donation_encouragement">NewPipe arendajad on vabatahtlikud, kes kulutavad oma vaba aega, toomaks sulle parimat kogemust. On aeg anda tagasi aidates arendajaid ja muuta NewPipe veel paremaks, nautides ise tassi kohvi.</string>
    <string name="give_back">Anneta</string>
    <string name="privacy_policy_encouragement">NewPipe võtab privaatsust väga tõsiselt. Seetõttu ei kogu rakendus ilma nõusolekuta mingeid andmeid.
\nNewPipe privaatsuspoliitika selgitab üksikasjalikult, milliseid andmeid saadetakse ja kogutakse veateate saatmisel.</string>
    <string name="app_license">NewPipe vaba avatud koodiga tarkvara. Seada võib kasutada, uurida, jagada ja parandada. Täpsemalt - seda võib levitada ja/või muuta vastavalt Vaba Tarkvara Sihtasutuse avaldatud GNU Üldise Avaliku Litsentsi v.3 (või hilisem) tingimustele.</string>
    <string name="enable_leak_canary_title">Luba LeakCanary</string>
    <string name="enable_disposed_exceptions_title">Teavita elutsüklist väljas vigadest</string>
    <string name="import_soundcloud_instructions">Impordi SoundCloudi profiil trükkides URL või oma ID:
\n
\n1. Luba \"töölaua režiim\" veebilehitsejas (lmobiilsete seadmete jaoks leht pole kättesaadav)
\n2. Ava URL: %1$s
\n3. Logi sisse
\n4. Kopeeri suunatud profiili URL.</string>
    <string name="import_soundcloud_instructions_hint">sinu_ID, soundcloud.com/sinu_id</string>

    <string name="playback_pitch">Toon</string>
    <string name="unhook_checkbox">Tühista ühendus (võib põhjustada moonutusi)</string>
    <string name="skip_silence_checkbox">Keri helitu koht edasi</string>
    <string name="playback_step">Samm</string>
    <string name="playback_reset">Lähtesta</string>

    <string name="start_accept_privacy_policy">Selleks, et täita Euroopa Üldist Andmekaitse Määrust (GDPR), juhime tähelepanu NewPipe\'i privaatsuspoliitikale. Palun lugege seda hoolikalt.
\nMeile veateate saatmiseks tuleb sellega nõustuda.</string>
    <string name="minimize_on_exit_title">Minimeeri, kui kasutad teisi rakendusi</string>
    <string name="minimize_on_exit_summary">Tegevus lülitusel peamiselt videopleierilt teisele rakendusele — %s</string>
    <string name="minimize_on_exit_none_description">Pole</string>
    <string name="minimize_on_exit_background_description">Esita taustal</string>
    <string name="minimize_on_exit_popup_description">Minimeeri hüpikpleierisse</string>

</resources><|MERGE_RESOLUTION|>--- conflicted
+++ resolved
@@ -144,19 +144,11 @@
     <string name="export_data_summary">Ekspordi ajalugu, tellimused ja pleilistid</string>
     <string name="clear_views_history_title">Puhasta vaatamiste ajalugu</string>
     <string name="clear_views_history_summary">Kustutab vaadatud voogude ajaloo</string>
-<<<<<<< HEAD
-    <string name="delete_view_history_alert">Kustuta kogu vaatamiste ajalugu</string>
-    <string name="view_history_deleted">Vaatamiste ajalugu kustutati.</string>
-    <string name="clear_search_history_title">Kustuta otsinguajalugu</string>
-    <string name="clear_search_history_summary">Kustutab otsisõnade ajaloo</string>
-    <string name="delete_search_history_alert">Kustuta kogu otsinguajalugu</string>
-=======
     <string name="delete_view_history_alert">Kustuta kogu vaatamiste ajalugu.</string>
     <string name="view_history_deleted">Vaatamiste ajalugu kustutati.</string>
     <string name="clear_search_history_title">Kustuta otsinguajalugu</string>
     <string name="clear_search_history_summary">Kustutab otsisõnade ajaloo</string>
     <string name="delete_search_history_alert">Kustuta kogu otsinguajalugu.</string>
->>>>>>> cb24347b
     <string name="search_history_deleted">Otsinguajalugu kustutati.</string>
     <string name="general_error">Viga</string>
     <string name="network_error">Võrgu viga</string>
