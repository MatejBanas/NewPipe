--- conflicted
+++ resolved
@@ -24,8 +24,6 @@
     <string name="show_play_with_kodi_summary">Показать опцию воспроизведения через медиацентр Kodi</string>
     <string name="play_audio">Аудио</string>
     <string name="default_audio_format_title">Формат аудио по умолчанию</string>
-    <string name="webm_description">WebM — свободный формат</string>
-    <string name="m4a_description">M4A — лучше качество</string>
     <string name="download_dialog_title">Скачать</string>
     <string name="next_video_title">Следующее видео</string>
     <string name="url_not_supported_toast">URL не поддерживается</string>
@@ -136,7 +134,6 @@
     <string name="yes">Да</string>
     <string name="refresh">Обновить</string>
     <string name="clear">Очистить</string>
-    <string name="use_old_player_title">Старый плеер</string>
     <string name="player_gesture_controls_title">Управление жестами</string>
     <string name="all">Всё</string>
     <string name="filter">Фильтр</string>
@@ -165,7 +162,6 @@
     <string name="show_search_suggestions_title">Варианты поиска</string>
 <string name="best_resolution">Лучшее разрешение</string>
 
-    <string name="use_old_player_summary">Использовать старый встроенный плеер на Mediaframework</string>
     <string name="reCaptcha_title">Запрос reCAPTCHA</string>
     <string name="recaptcha_request_toast">Запрошен ввод reCAPTCHA</string>
 
@@ -322,8 +318,7 @@
     <string name="video_player">Видеоплеер</string>
     <string name="background_player">Фоновый плеер</string>
     <string name="popup_player">Плеер в окне</string>
-    <string name="always_ask_player">Всегда спрашивать</string>
-    
+
     <string name="preferred_player_fetcher_notification_title">Получение сведений…</string>
     <string name="preferred_player_fetcher_notification_message">Загрузка запрошенного контента</string>
 <string name="controls_download_desc">Скачать файл прямой трансляции</string>
@@ -399,10 +394,6 @@
     <string name="resize_zoom">Приблизить</string>
 
     <string name="caption_auto_generated">Созданы автоматически</string>
-    <string name="caption_font_size_settings_title">Размер шрифта субтитров</string>
-    <string name="smaller_caption_font_size">Маленький шрифт</string>
-    <string name="normal_caption_font_size">Обычный шрифт</string>
-    <string name="larger_caption_font_size">Большой шрифт</string>
 
     <string name="live_sync">Синхронизировать</string>
 
@@ -451,8 +442,6 @@
     <string name="playback_tempo">Темп</string>
     <string name="playback_pitch">Тон</string>
     <string name="unhook_checkbox">Независимо (искажения)</string>
-    <string name="playback_nightcore">Nightcore</string>
-    <string name="playback_default">По умолчанию</string>
 <string name="metadata_cache_wipe_summary">Удалить все загруженные данные веб-страниц</string>
     <string name="preferred_open_action_settings_summary">При открытии ссылки на контент — %s</string>
 
@@ -477,13 +466,8 @@
     <string name="preferred_open_action_settings_title">При открытии ссылки</string>
     <string name="import_settings">Хотите импортировать настройки?</string>
 
-<<<<<<< HEAD
     <string name="privacy_policy_title">Политика конфиденциальности NewPipe</string>
     <string name="privacy_policy_encouragement">Проект NewPipe очень серьёзно относится к вашей конфиденциальности. Поэтому приложение не собирает никаких данных без вашего согласия.
-=======
-    <string name="privacy_policy_title">Конфиденциальность</string>
-    <string name="privacy_policy_encouragement">Проект NewPipe очень серьёзно относится к вашей конфиденциальности. Поэтому приложение не собирает никаких данных без вашего согласия. 
->>>>>>> 45339fd6
 \nПолитика конфиденциальности NewPipe подробно объясняет, какие данные отправляются и хранятся при отправке отчёта о сбоях.</string>
     <string name="read_privacy_policy">Прочитать политику</string>
     <string name="start_accept_privacy_policy">В соответствии с Общим регламентом по защите данных ЕС (GDPR), обращаем ваше внимание на политику конфиденциальности NewPipe. Пожалуйста, внимательно ознакомьтесь с ней.
