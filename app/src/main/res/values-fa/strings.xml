<?xml version="1.0" encoding="utf-8"?>
<resources>
    <string name="main_bg_subtitle">برای شروع، جست‌وجو را بزنید</string>
    <string name="view_count_text">‫%1$s مشاهده</string>
    <string name="upload_date_text">منتشر شده در %1$s</string>
    <string name="no_player_found">هیچ پخش‌کنندهٔ جریانی پیدا نشد. مایلید وی‌ال‌سی نصب شود؟</string>
    <string name="install">نصب</string>
    <string name="cancel">لغو</string>
    <string name="open_in_browser">گشودن در مرورگر</string>
    <string name="share">هم‌رسانی</string>
    <string name="download">بارگیری</string>
    <string name="search">جست‌وجو</string>
    <string name="settings">تنظیمات</string>
    <string name="did_you_mean">منظورتان این بود: %1$s؟</string>
    <string name="share_dialog_title">هم‌رسانی با</string>
    <string name="choose_browser">گزیدن مرورگر</string>
    <string name="screen_rotation">چرخش</string>
    <string name="use_external_video_player_title">استفاده از پخش‌کنندهٔ ویدیوی خارجی</string>
    <string name="use_external_audio_player_title">استفاده از پخش‌کنندهٔ صدای خارجی</string>
    <string name="download_path_title">مسیر بارگیری ویدیو</string>
    <string name="download_path_summary">مسیر ذخیرهٔ ویدیوهای بارگیری شده</string>
    <string name="download_path_dialog_title">مسیر بارگیری را برای ویدیوها وارد کنید</string>
    <string name="download_path_audio_title">پوشه بارگیری صدا</string>
    <string name="download_path_audio_summary">صدای بارگیری شده در این‌جا نگه داشته می‌شود</string>
    <string name="download_path_audio_dialog_title">مسیر بارگیری را برای صداها وارد کنید</string>
    <string name="autoplay_by_calling_app_title">پخش خودکار</string>
    <string name="autoplay_by_calling_app_summary">هنگامی که نیوپایپ از کارهٔ دیگری فراخوانی می‌شود، ویدیوی به طور خودکار پخش شود</string>
    <string name="default_resolution_title">وضوح پیش‌گزیده</string>
    <string name="play_with_kodi_title">پخش با کودی</string>
    <string name="kore_not_found">کارهٔ کوره پیدا نشد. نصب شود؟</string>
    <string name="show_play_with_kodi_title">نمایش گزینهٔ «پخش با کودی»</string>
    <string name="show_play_with_kodi_summary">نمایش گزینه‌ای برای پخش ویدیو با مرکز رسانهٔ کودی</string>
    <string name="play_audio">صدا</string>
    <string name="default_audio_format_title">قالب صدای پیش‌گزیده</string>
    <string name="theme_title">زمینه</string>
    <string name="dark_theme_title">تیره</string>
    <string name="light_theme_title">روشن</string>
    <string name="download_dialog_title">بارگیری</string>
    <string name="next_video_title">بعدی</string>
    <string name="show_next_and_similar_title">نماش ویدیوهای «بعدی» و «مشابه»</string>
    <string name="url_not_supported_toast">نشانی پشتیبانی نشده</string>
    <string name="content_language_title">زبان محتوای ترجیحی</string>
    <string name="settings_category_video_audio_title">ویدیو و صدا</string>
    <string name="settings_category_appearance_title">ظاهر</string>
    <string name="settings_category_other_title">دیگر</string>
    <string name="background_player_playing_toast">در حال پخش در پس‌زمینه</string>
    <string name="play_btn_text">پخش</string>
    <string name="content">محتوا</string>
    <string name="show_age_restricted_content_title">محتوای محدود شده بر اساس سن</string>
    <string name="video_is_age_restricted">نمایش ویدیوهای محدود شده بر اساس سن. اجازه دادن به چنین محتوای از بخش «تنظیمات» ممکن است.</string>
    <string name="duration_live">زنده</string>
    <string name="downloads">بارگیری‌ها</string>
    <string name="downloads_title">بارگیری‌ها</string>
    <string name="error_report_title">گزارش خطا</string>
    <string name="general_error">خطا</string>
    <string name="network_error">خطای شبکه</string>
    <string name="could_not_load_thumbnails">نمی‌توان تمام بندانگشتی‌ها را بار کرد</string>
<<<<<<< HEAD
    <string name="youtube_signature_decryption_error">نمی‌توان امضای نشانی اینترنتی ویدیو را رمزگشایی کرد.</string>
    <string name="parsing_error">نمی‌توان پایگاه وب را تجزیه کرد.</string>
    <string name="light_parsing_error">نمی‌توان پایگاه وب را به صورت کامل تجزیه کرد.</string>
    <string name="content_not_available">محتوا در دسترس نیست.</string>
=======
    <string name="youtube_signature_decryption_error">نمی‌توان امضای نشانی اینترنتی ویدیو را رمزگشایی کرد</string>
    <string name="parsing_error">نمی‌توان پایگاه وب را تجزیه کرد</string>
    <string name="light_parsing_error">نمی‌توان پایگاه وب را به صورت کامل تجزیه کرد</string>
    <string name="content_not_available">محتوا در دسترس نیست</string>
    <string name="blocked_by_gema">مسدود شده توسّط GEMA</string>
>>>>>>> 5254e858
    <string name="could_not_setup_download_menu">نمی‌توان فهرست بارگیری را برپا ساخت.</string>
    <string name="live_streams_not_supported">جریان‌های زنده هنوز پشتیبانی نمی‌شوند</string>
    <string name="could_not_get_stream">نمی‌توان هیچ جریانی را گرفت</string>
    <string name="sorry_string">ببخشید. نباید این اتّفاق می‌افتاد.</string>
    <string name="error_report_button_text">گزارش خطا با رایانامه</string>
    <string name="error_snackbar_message">ببخشید، چند مشکل رخ داد.</string>
    <string name="error_snackbar_action">گزارش</string>
    <string name="what_device_headline">اطّلاعات:</string>
    <string name="what_happened_headline">چه روی داد:</string>
    <string name="your_comment">توضیح شما (به انگلیسی):</string>
    <string name="error_details_headline">جزییات:</string>
    <string name="list_thumbnail_view_description">بندانگشتی پیش‌نمایش ویدیو</string>
    <string name="detail_thumbnail_view_description">بندانگشتی پیش‌نمایش ویدیو</string>
    <string name="detail_uploader_thumbnail_view_description">بندانگشتی کاربر بارگذاری کننده</string>
    <string name="detail_likes_img_view_description">پسندها</string>
    <string name="detail_dislikes_img_view_description">نپسندیدن‌ها</string>
    <string name="use_tor_title">استفاده از تور</string>
    <string name="use_tor_summary">(آزمایشی) اجبار ترافیک بارگیری از مسیر تور برای محرمانگی بیش‌تر (هنوز پخش جریانی پشتیبانی نمی‌شود).</string>
    <string name="report_error">گزارش یک خطا</string>
    <string name="user_report">گزارش کاربر</string>
    <string name="err_dir_create">نمی‌توان شاخهٔ بارگیری «%1$s» را ایجاد کرد</string>
    <string name="info_dir_created">شاخهٔ بارگیری «%1$s» ایجاد شد</string>
    <string name="video">ویدیو</string>
    <string name="audio">صدا</string>
    <string name="retry">تلاش دوباره</string>
    <string name="storage_permission_denied">اجازهٔ دسترسی به انبار ذخیره رد شد</string>
    <string name="start">شروع</string>
    <string name="pause">مکث</string>
    <string name="view">پخش</string>
    <string name="delete">حذف</string>
    <string name="checksum">مجموع مقابله‌ای</string>
    <string name="add">مآموریت جدید</string>
    <string name="finish">قبول</string>
    <string name="msg_name">نام پرونده</string>
    <string name="msg_threads">رشته‌ها</string>
    <string name="msg_error">خطا</string>
    <string name="msg_server_unsupported">کارساز پشتیبانی نشده</string>
    <string name="msg_exists">پرونده از پیش وجود دارد</string>
    <string name="msg_url_malform">نشانی اینترنتی خراب است یا اینترنت در دسترس نیست</string>
    <string name="msg_running">نیوپایپ در حال بارگیری است</string>
    <string name="msg_running_detail">برای جزییات، ضربه بزنید</string>
    <string name="msg_wait">لطفاً صبر کنید…</string>
    <string name="msg_copied">در حافظه رونوشت شد</string>
    <string name="no_available_dir">لطفاً یک شاخهٔ بارگیری موجود را برگزینید</string>
    <string name="no_player_found_toast">هیچ پخش کننده جریانی پیدا نشد (شما می‌توانید برنامه وی‌ال‌سی را برای پخش آن نصب کنید).</string>
    <string name="controls_download_desc">بارگیری پرونده جریان</string>
    <string name="use_external_video_player_summary">حذف صدا در برخی کیفیت‌ها</string>
    <string name="subscribe_button_title">اشتراک</string>
    <string name="subscribed_button_title">مشترک شده</string>
    <string name="channel_unsubscribed">اشتراک کانال لغو شد</string>
    <string name="subscription_change_failed">ناتوانی در تغییر وضعیت اشتراک</string>
    <string name="subscription_update_failed">ناتوانی در به‌روزرسانی اشتراک</string>
    <string name="show_info">نمایش اطلاعات</string>
    <string name="tab_main">اصلی</string>
    <string name="tab_subscriptions">اشتراک‌ها</string>
    <string name="tab_bookmarks">فهرست‌های پخش دارای نشانک</string>
    <string name="fragment_whats_new">موارد جدید</string>
    <string name="controls_background_title">پس زمینه</string>
    <string name="controls_add_to_playlist_title">افزودن به</string>
    <string name="show_higher_resolutions_title">نمایش کیفیت بالاتر</string>
    <string name="show_higher_resolutions_summary">تنها برخی دستگاه‌ها توانایی پخش ویدئوهای 2K و 4K را دارند</string>
    <string name="default_video_format_title">قالب ویدئوی پیش‌فرض</string>
    <string name="black_theme_title">سیاه</string>
    <string name="download_thumbnail_title">بارگذاری بندانگشتی</string>
    <string name="auto_queue_title">قرار دادن خودکار جریان بعدی در صف</string>
    <string name="show_search_suggestions_title">پیشنهادهای جستجو</string>
    <string name="show_search_suggestions_summary">نمایش پیشنهادها حین جستجو</string>
    <string name="enable_search_history_title">تاریخچه جستجو</string>
    <string name="enable_watch_history_summary">نگه‌داشتن آمار ویدئوهای دیده‌شده</string>
    <string name="default_content_country_title">کشور محتوای پیش‌فرض</string>
    <string name="settings_category_player_title">پخش‌کننده</string>
    <string name="settings_category_player_behavior_title">رفتار</string>
    <string name="all">همه</string>
    <string name="channel">کانال</string>
    <string name="channels">کانال‌ها</string>
    <string name="playlist">سیاهه پخش</string>
    <string name="playlists">سیاهه‌های پخش</string>
    <string name="users">کاربران</string>
    <string name="yes">بله</string>
    <string name="later">بعدا</string>
    <string name="disabled">غیرفعال</string>
    <string name="filter">صافی</string>
    <string name="refresh">تازه‌سازی</string>
    <string name="clear">پاک‌کردن</string>
    <string name="popup_resizing_indicator_title">تغییر اندازه</string>
    <string name="play_all">پخش همه</string>
    <string name="always">همیشه</string>
    <string name="just_once">فقط یک‌بار</string>
    <string name="file">پرونده</string>
    <string name="notification_channel_name">اعلان نیوپایپ</string>
    <string name="unknown_content">[ناشناخته]</string>
    <string name="import_data_title">وارد کردن پایگاه‌داده</string>
    <string name="export_data_title">"صادرکردن "</string>
    <string name="import_data_summary">تاریخچه و اشتراک‌های شما بازنویسی خواهند شد</string>
    <string name="export_data_summary">صادرکردن تاریخچه، اشتراک‌ها و سیاهه‌های پخش</string>
    <string name="clear_views_history_title">پاک‌کردن تاریخچه ویدئوهای دیده‌شده</string>
    <string name="import_export_title">وارد/صادر کردن</string>
    <string name="import_title">وارد کردن</string>
    <string name="import_from">وارد کردن از</string>
    <string name="export_to">صادر کردن به</string>
    <string name="import_ongoing">در حال وارد کردن…</string>
    <string name="export_ongoing">در حال صدور…</string>
    <string name="subscriptions_import_unsuccessful">ناتوانی در ورود اشتراک‌ها</string>
    <string name="subscriptions_export_unsuccessful">ناتوانی در صدور اشتراک‌ها</string>
    <string name="playback_speed_control">کنترل‌های سرعت پخش</string>
    <string name="accept">قبول</string>
    <string name="decline">رد</string>
    <string name="limit_data_usage_none_description">بدون محدودیت</string>
    <string name="minimize_on_exit_none_description">هیچ</string>
    <string name="best_resolution">بهترین وضوح</string>
    <string name="delete_view_history_alert">تمام تاریخچه نمایش پاک شود؟</string>
    <string name="watch_history_deleted">تاریخچه نمایش پاک شد.</string>
    <string name="clear_search_history_title">پاک‌کردن تاریخچه جستجو</string>
    <string name="clear_search_history_summary">تاریخچه کلیدواژه‌های جستجو را پاک می‌کند</string>
    <string name="delete_search_history_alert">تمام تاریخچه جستجو پاک شود؟</string>
    <string name="search_history_deleted">تاریخچه جستجو پاک شد.</string>
    <string name="could_not_load_image">ناتوانی در بارگذاری تصویر</string>
    <string name="player_stream_failure">ناتوانی در پخش این جریان</string>
    <string name="invalid_url_toast">نشانی نامعتبر</string>
    <string name="video_streams_empty">هیچ جریان ویدئویی پیدا نشد</string>
    <string name="audio_streams_empty">هیچ جریان صدایی پیدا نشد</string>
    <string name="invalid_directory">چنین پوشه‌ای وجود ندارد</string>
    <string name="invalid_source">چنین منبع محتوا/پرونده‌ای وجود ندارد</string>
    <string name="file_name_empty_error">نام پرونده نمی‌تواند خالی باشد</string>
    <string name="error_occurred_detail">خطایی رخ داد: %1$s</string>
    <string name="no_streams_available_download">جریانی برای بارگیری در دسترس نیست</string>
    <string name="search_no_results">بدون نتیجه</string>
    <string name="short_thousand">K</string>
    <string name="short_million">M</string>
    <string name="short_billion">B</string>
    <plurals name="subscribers">
        <item quantity="one">%s مشترک</item>
        <item quantity="other">%s مشترک</item>
    </plurals>
    <string name="no_views">بدون بازدید</string>
    <plurals name="views">
        <item quantity="one">%s بازدید</item>
        <item quantity="other">%s بازدید</item>
    </plurals>
    <string name="no_videos">بدون ویدئو</string>
    <plurals name="videos">
        <item quantity="one">ویدئو</item>
        <item quantity="other">ویدئو</item>
    </plurals>
    <string name="create">ایجاد</string>
    <string name="delete_one">پاک کردن یک مورد</string>
    <string name="delete_all">پاک‌کردن همه</string>
    <string name="dismiss">صرف نظر</string>
    <string name="rename">تغییر نام</string>
    <string name="one_item_deleted">یک مورد پاک شد.</string>
    <string name="settings_file_charset_title">نویسه‌های مجاز در نام پرونده‌ها</string>
    <string name="settings_file_replacement_character_summary">نویسه‌های نامعتبر با این مقدار جایگزین شدند</string>
    <string name="settings_file_replacement_character_title">نویسه جایگزین</string>
    <string name="charset_letters_and_digits">حروف و اعداد</string>
    <string name="charset_most_special_characters">مهم‌ترین نویسه‌های خاص</string>
    <string name="toast_no_player">کاره‌ای برای پخش این پرونده نصب نشده است</string>
    <string name="title_activity_about">درباره نیوپایپ</string>
    <string name="action_settings">تنظیمات</string>
    <string name="action_about">درباره</string>
    <string name="error_unable_to_load_license">ناتوانی در بارگذاری پروانه</string>
    <string name="action_open_website">گشودن وب‌سایت</string>
    <string name="tab_about">درباره</string>
    <string name="tab_contributors">مشارکت‌کنندگان</string>
    <string name="tab_licenses">پروانه‌ها</string>
    <string name="app_description">پخش‌کننده آزاد سبُک برای اندروید.</string>
    <string name="contribution_title">مشارکت</string>
    <string name="view_on_github">دیدن روی گیت‌هاب</string>
    <string name="donation_title">اعانه</string>
    <string name="website_title">وب‌سایت</string>
    <string name="privacy_policy_title">سیاست حریم خصوصی نیوپایپ</string>
    <string name="read_privacy_policy">خواندن سیاست حریم خصوصی</string>
    <string name="app_license_title">پروانه نیوپایپ</string>
    <string name="read_full_license">خواندن پروانه</string>
    <string name="title_activity_history">تاریخچه</string>
    <string name="title_history_search">جستجو شده</string>
    <string name="title_history_view">دیده‌شده</string>
    <string name="history_disabled">تاریخچه غیرفعال است</string>
    <string name="action_history">تاریخچه</string>
    <string name="history_empty">تاریخچه خالی است</string>
    <string name="history_cleared">تاریخچه پاک شد</string>
    <string name="item_deleted">مورد پاک شد</string>
    <string name="delete_item_search_history">می‌خواهید این مورد را از تاریخچه جستجو پاک کنید؟</string>
    <string name="delete_stream_history_prompt">می‌خواهید این مورد را از تاریخچه نمایش پاک کنید؟</string>
    <string name="delete_all_history_prompt">می‌خواهید همه موارد را از تاریخچه پاک کنید؟</string>
    <string name="title_last_played">آخرین پخش‌شده</string>
    <string name="title_most_played">بیشترین پخش‌شده</string>
    <string name="main_page_content">محتوای صفحه اصلی</string>
    <string name="blank_page_summary">صفحه خالی</string>
    <string name="kiosk_page_summary">صفحه کیوسک</string>
    <string name="subscription_page_summary">صفحه اشتراک‌ها</string>
    <string name="feed_page_summary">صفحه خوراک</string>
    <string name="channel_page_summary">صفحه کانال</string>
    <string name="select_a_channel">کانالی را انتخاب کنید</string>
    <string name="no_channel_subscribed_yet">هنز کانال مشترک‌شده‌ای وجود ندارد</string>
    <string name="select_a_kiosk">یک کیوسک را انتخاب کنید</string>
    <string name="kiosk">کیوسک</string>
    <string name="trending">محبوب</string>
    <string name="top_50">۵۰ ویدئوی برتر</string>
    <string name="new_and_hot">جدید و داغ</string>
    <string name="title_activity_background_player">پخش‌کننده پس‌زمینه</string>
    <string name="play_queue_remove">حذف</string>
    <string name="play_queue_stream_detail">جزئیات</string>
    <string name="play_queue_audio_settings">تنظیمات صدا</string>
    <string name="video_player">پخش‌کننده ویدئو</string>
    <string name="background_player">پخش‌کننده پس‌زمینه</string>
    <string name="always_ask_open_action">همیشه بپرس</string>
    <string name="preferred_player_fetcher_notification_title">در حال دریافت اطلاعات…</string>
    <string name="preferred_player_fetcher_notification_message">بارگذری محتوای درخواستی</string>
    <string name="create_playlist">فهرست پخش جدید</string>
    <string name="delete_playlist">پاک‌کردن</string>
    <string name="rename_playlist">تغییر نام</string>
    <string name="playlist_name_input">نام</string>
    <string name="append_playlist">افزودن به فهرست پخش</string>
    <string name="set_as_playlist_thumbnail">استفاده به عنوان تصویر فهرست پخش</string>
    <string name="delete_playlist_prompt">این فهرست پخش پاک شود؟</string>
    <string name="playlist_creation_success">فهرست پخش ایجاد شد</string>
    <string name="playlist_add_stream_success">به فهرست پخش افزوده شد</string>
    <string name="playlist_thumbnail_change_success">تصویر فهرست پخش تغییر کرد.</string>
    <string name="playlist_delete_failure">ناتوانی در پاک‌کردن فهرست پخش.</string>
    <string name="caption_none">بدون توضیحات</string>
    <string name="caption_setting_title">توضحیات</string>
    <string name="unsubscribe">لغو اشتراک</string>
    <string name="tab_new">زبان جدید</string>
    <string name="tab_choose">انتخاب زبانه</string>
    <string name="enable_watch_history_title">تاریخچه و حافظه نهان</string>
    <string name="settings_category_history_title">تاریخچه و حافظه نهان</string>
    <string name="settings_category_debug_title">اشکال‌زدایی</string>
    <string name="settings_category_updates_title">به‌روزرسانی‌ها</string>
    <string name="open_in_popup_mode">در پنجره جداگانه باز شود</string>
    <string name="popup_mode_share_menu_title">حالت پنجره مجزا</string>
    <string name="default_popup_resolution_title">اندازه پیش فرض پنجره جداگانه</string>
    <string name="controls_popup_title">پنجره جداگانه</string>
    <string name="popup_remember_size_pos_title">به یاد داشتن اندازه و موقعیت پنجره جداگانه</string>
    <string name="popup_remember_size_pos_summary">به یاد داشتن آخرین اندازه و موقعیت قبلی پنجره جداگانه</string>
    <string name="use_inexact_seek_title">زمان فعلی پخش کننده را به صورت تقریبی و سریع جلو ببر</string>
    <string name="use_inexact_seek_summary">این گزینه باعث می شود هنگام جلو/عقب کردن زمان تصویر، به جای زمان دقیق انتخاب شده، به زمان غیر دقیق و نزدیک به مکان انتخاب شده برود که این کار سریع تر انجام می شود</string>
    <string name="app_ui_crash">کاره یا رابط کاربری با خطا مواجه شد</string>
    <string name="reCaptchaActivity">ریکپچا</string>
    <string name="settings_category_downloads_title">بارگیری</string>
    <string name="toggle_orientation">تغییر جهت</string>
    <string name="switch_to_background">تغییر وضعیت به پس‌زمینه</string>
    <string name="switch_to_main">تغییر وضعیت به اصلی</string>
    <string name="service_title">خدمت</string>
    <string name="detail_drag_description">برای تغییر ترتیب، بکشید</string>
    <string name="thumbnail_cache_wipe_complete_notice">حافظه نهان تصویر پاک شد</string>
    <string name="import_settings">می‌خواهید تنظیمات را نیز وارد کنید؟</string>
    <string name="playback_step">گام</string>
    <string name="file_deleted">پرونده پاک شد</string>
    <string name="app_update_notification_channel_name">اعلان به‌روزرسانی کاره</string>
    <string name="app_update_notification_channel_description">اعلان‌ها برای نسخه جدید نیوپایپ</string>
    <string name="restore_defaults">بازنشانی پیش‌فرض‌ها</string>
    <string name="restore_defaults_confirmation">می‌خواهید پیش‌فرض‌ها را بازنشانی کنید؟</string>
    <string name="selection">گلچین</string>
    <string name="updates_setting_title">به‌روزرسانی‌ها</string>
    <string name="list_view_mode">حالت نمایش سیاهه</string>
    <string name="list">سیاهه</string>
    <string name="grid">شبکه</string>
    <string name="auto">خودکار</string>
    <string name="switch_view">تغییر نمایش</string>
    <string name="app_update_notification_content_title">به‌روزرسانی برای نیوپایپ موجود است!</string>
    <string name="app_update_notification_content_text">برای بارگیری، لمس کنید</string>
    <string name="missions_header_finished">تمام</string>
    <string name="missions_header_pending">در صف</string>
    <string name="enqueue">صف</string>
    <string name="download_failed">بارگیری ناموفق بود</string>
    <string name="download_finished">بارگیری پایان یافت</string>
    <string name="error_http_not_found">یافت نشد</string>
    <string name="error_postprocessing_failed">شکست در پساپردازش</string>
    <string name="max_retry_desc">بیشینه تعداد تلاش‌ها پیش از لغو بارگیری</string>
    <string name="events">رویدادها</string>
    <string name="show_comments_title">نمایش نظرات</string>
    <string name="show_comments_summary">غیرفعال کنید تا نمایش نظرات متوقف شود</string>
    <string name="autoplay_title">پخش خودکار</string>
    <plurals name="comments">
        <item quantity="one">نظرات</item>
        <item quantity="other"></item>
    </plurals>
    <string name="no_comments">بدون نظر</string>
    <string name="error_unable_to_load_comments">ناتوانی در دریافت نظرات</string>
</resources><|MERGE_RESOLUTION|>--- conflicted
+++ resolved
@@ -55,18 +55,10 @@
     <string name="general_error">خطا</string>
     <string name="network_error">خطای شبکه</string>
     <string name="could_not_load_thumbnails">نمی‌توان تمام بندانگشتی‌ها را بار کرد</string>
-<<<<<<< HEAD
-    <string name="youtube_signature_decryption_error">نمی‌توان امضای نشانی اینترنتی ویدیو را رمزگشایی کرد.</string>
-    <string name="parsing_error">نمی‌توان پایگاه وب را تجزیه کرد.</string>
-    <string name="light_parsing_error">نمی‌توان پایگاه وب را به صورت کامل تجزیه کرد.</string>
-    <string name="content_not_available">محتوا در دسترس نیست.</string>
-=======
     <string name="youtube_signature_decryption_error">نمی‌توان امضای نشانی اینترنتی ویدیو را رمزگشایی کرد</string>
     <string name="parsing_error">نمی‌توان پایگاه وب را تجزیه کرد</string>
     <string name="light_parsing_error">نمی‌توان پایگاه وب را به صورت کامل تجزیه کرد</string>
     <string name="content_not_available">محتوا در دسترس نیست</string>
-    <string name="blocked_by_gema">مسدود شده توسّط GEMA</string>
->>>>>>> 5254e858
     <string name="could_not_setup_download_menu">نمی‌توان فهرست بارگیری را برپا ساخت.</string>
     <string name="live_streams_not_supported">جریان‌های زنده هنوز پشتیبانی نمی‌شوند</string>
     <string name="could_not_get_stream">نمی‌توان هیچ جریانی را گرفت</string>
