<resources>

    <style name="OpeningTheme" parent="Theme.AppCompat.NoActionBar">
        <item name="colorPrimary">@android:color/transparent</item>
        <item name="colorPrimaryDark">@android:color/transparent</item>
        <item name="colorAccent">@android:color/transparent</item>

        <item name="android:windowBackground">@color/dark_background_color</item>
    </style>

    <!-- Base themes -->

    <style name="LightTheme" parent="Theme.AppCompat.Light.NoActionBar">
        <item name="colorPrimary">@color/light_youtube_primary_color</item>
        <item name="colorPrimaryDark">@color/light_youtube_dark_color</item>
        <item name="colorAccent">@color/light_youtube_accent_color</item>
        <item name="android:windowBackground">@color/light_background_color</item>
        <item name="windowBackground">@color/light_background_color</item>

        <item name="thumbs_up">@drawable/ic_thumb_up_black_24dp</item>
        <item name="thumbs_down">@drawable/ic_thumb_down_black_24dp</item>
        <item name="info">@drawable/ic_info_outline_black_24dp</item>
        <item name="bug">@drawable/ic_bug_report_black_24dp</item>
        <item name="audio">@drawable/ic_headset_black_24dp</item>
        <item name="download">@drawable/ic_file_download_black_24dp</item>
        <item name="share">@drawable/ic_share_black_24dp</item>
        <item name="cast">@drawable/ic_cast_black_24dp</item>
        <item name="rss">@drawable/ic_rss_feed_black_24dp</item>
        <item name="search">@drawable/ic_search_black_24dp</item>
        <item name="close">@drawable/ic_close_black_24dp</item>
        <item name="filter">@drawable/ic_filter_list_black_24dp</item>
        <item name="popup">@drawable/ic_picture_in_picture_black_24dp</item>
        <item name="expand">@drawable/ic_expand_more_black_24dp</item>
        <item name="collapse">@drawable/ic_expand_less_black_24dp</item>
        <item name="volume_off">@drawable/ic_volume_off_black_24dp</item>
        <item name="palette">@drawable/ic_palette_black_24dp</item>
        <item name="language">@drawable/ic_language_black_24dp</item>
        <item name="history">@drawable/ic_history_black_24dp</item>
        <item name="drag_handle">@drawable/ic_drag_handle_black_24dp</item>
        <item name="selected">@drawable/ic_fiber_manual_record_black_24dp</item>
        <item name="search_add">@drawable/ic_arrow_top_left_black_24dp</item>
        <item name="options">@drawable/ic_more_vert_black_24dp</item>
        <item name="play">@drawable/ic_play_arrow_black_24dp</item>
        <item name="settings">@drawable/ic_settings_black_24dp</item>
        <item name="ic_hot">@drawable/ic_whatshot_black_24dp</item>
        <item name="ic_channel">@drawable/ic_channel_black_24dp</item>
        <item name="ic_bookmark">@drawable/ic_bookmark_black_24dp</item>
        <item name="ic_playlist_add">@drawable/ic_playlist_add_black_24dp</item>
        <item name="ic_playlist_check">@drawable/ic_playlist_add_check_black_24dp</item>
        <item name="ic_import_export">@drawable/ic_import_export_black_24dp</item>
        <item name="ic_save">@drawable/ic_save_black_24dp</item>
        <item name="ic_backup">@drawable/ic_backup_black_24dp</item>
        <item name="ic_add">@drawable/ic_add_black_24dp</item>
        <item name="ic_restore_defaults">@drawable/ic_settings_backup_restore_black_24dp</item>
        <item name="ic_blank_page">@drawable/ic_blank_page_black_24dp</item>
<<<<<<< HEAD
        <item name="ic_list">@drawable/ic_list_black_24dp</item>
        <item name="ic_grid">@drawable/ic_grid_black_24dp</item>
        <item name="ic_delete">@drawable/ic_delete_black_24dp</item>
=======
        <item name="ic_settings_update">@drawable/ic_settings_update_black</item>
>>>>>>> 794c3703

        <item name="separator_color">@color/light_separator_color</item>
        <item name="contrast_background_color">@color/light_contrast_background_color</item>
        <item name="checked_selector_drawable">@drawable/light_checked_selector</item>
        <item name="queue_background_color">@color/light_queue_background_color</item>
        <item name="toolbar_shadow_drawable">@drawable/toolbar_shadow_light</item>
        <item name="selector_drawable">@drawable/light_selector</item>
        <item name="colorControlHighlight">@color/light_ripple_color</item>

        <item name="preferenceTheme">@style/PreferenceThemeOverlay.v14.Material</item>
    </style>

    <style name="LightTheme.Switchable">
        <item name="android:windowAnimationStyle">@style/SwitchAnimation</item>
    </style>

    <style name="DarkTheme" parent="Theme.AppCompat.NoActionBar">
        <item name="colorPrimary">@color/dark_youtube_primary_color</item>
        <item name="colorPrimaryDark">@color/dark_youtube_dark_color</item>
        <item name="colorAccent">@color/dark_youtube_accent_color</item>
        <item name="android:windowBackground">@color/dark_background_color</item>
        <item name="windowBackground">@color/dark_background_color</item>

        <item name="thumbs_up">@drawable/ic_thumb_up_white_24dp</item>
        <item name="thumbs_down">@drawable/ic_thumb_down_white_24dp</item>
        <item name="audio">@drawable/ic_headset_white_24dp</item>
        <item name="info">@drawable/ic_info_outline_white_24dp</item>
        <item name="bug">@drawable/ic_bug_report_white_24dp</item>
        <item name="download">@drawable/ic_file_download_white_24dp</item>
        <item name="share">@drawable/ic_share_white_24dp</item>
        <item name="cast">@drawable/ic_cast_white_24dp</item>
        <item name="rss">@drawable/ic_rss_feed_white_24dp</item>
        <item name="search">@drawable/ic_search_white_24dp</item>
        <item name="close">@drawable/ic_close_white_24dp</item>
        <item name="filter">@drawable/ic_filter_list_white_24dp</item>
        <item name="popup">@drawable/ic_picture_in_picture_white_24dp</item>
        <item name="expand">@drawable/ic_expand_more_white_24dp</item>
        <item name="collapse">@drawable/ic_expand_less_white_24dp</item>
        <item name="volume_off">@drawable/ic_volume_off_white_24dp</item>
        <item name="palette">@drawable/ic_palette_white_24dp</item>
        <item name="language">@drawable/ic_language_white_24dp</item>
        <item name="history">@drawable/ic_history_white_24dp</item>
        <item name="drag_handle">@drawable/ic_drag_handle_white_24dp</item>
        <item name="selected">@drawable/ic_fiber_manual_record_white_24dp</item>
        <item name="search_add">@drawable/ic_arrow_top_left_white_24dp</item>
        <item name="options">@drawable/ic_more_vert_white_24dp</item>
        <item name="play">@drawable/ic_play_arrow_white_24dp</item>
        <item name="settings">@drawable/ic_settings_white_24dp</item>
        <item name="ic_hot">@drawable/ic_whatshot_white_24dp</item>
        <item name="ic_channel">@drawable/ic_channel_white_24dp</item>
        <item name="ic_bookmark">@drawable/ic_bookmark_white_24dp</item>
        <item name="ic_playlist_add">@drawable/ic_playlist_add_white_24dp</item>
        <item name="ic_playlist_check">@drawable/ic_playlist_add_check_white_24dp</item>
        <item name="ic_import_export">@drawable/ic_import_export_white_24dp</item>
        <item name="ic_save">@drawable/ic_save_white_24dp</item>
        <item name="ic_backup">@drawable/ic_backup_white_24dp</item>
        <item name="ic_add">@drawable/ic_add_white_24dp</item>
        <item name="ic_restore_defaults">@drawable/ic_settings_backup_restore_white_24dp</item>
        <item name="ic_blank_page">@drawable/ic_blank_page_white_24dp</item>
<<<<<<< HEAD
        <item name="ic_list">@drawable/ic_list_white_24dp</item>
        <item name="ic_grid">@drawable/ic_grid_white_24dp</item>
        <item name="ic_delete">@drawable/ic_delete_white_24dp</item>
=======
        <item name="ic_settings_update">@drawable/ic_settings_update_white</item>
>>>>>>> 794c3703

        <item name="separator_color">@color/dark_separator_color</item>
        <item name="contrast_background_color">@color/dark_contrast_background_color</item>
        <item name="checked_selector_drawable">@drawable/dark_checked_selector</item>
        <item name="queue_background_color">@color/dark_queue_background_color</item>
        <item name="toolbar_shadow_drawable">@drawable/toolbar_shadow_dark</item>
        <item name="selector_drawable">@drawable/dark_selector</item>
        <item name="colorControlHighlight">@color/dark_ripple_color</item>

        <item name="preferenceTheme">@style/PreferenceThemeOverlay.v14.Material</item>
    </style>

    <style name="DarkTheme.Switchable">
        <item name="android:windowAnimationStyle">@style/SwitchAnimation</item>
    </style>

    <style name="BlackTheme" parent="DarkTheme">
        <item name="android:windowBackground">@color/black_background_color</item>
        <item name="windowBackground">@color/black_background_color</item>

        <item name="separator_color">@color/black_separator_color</item>
        <item name="contrast_background_color">@color/black_contrast_background_color</item>
    </style>

    <style name="BlackTheme.Switchable">
        <item name="android:windowAnimationStyle">@style/SwitchAnimation</item>
    </style>

    <!-- Dialogs -->
    <style name="LightDialogTheme" parent="Theme.AppCompat.Light.Dialog">
        <item name="colorPrimary">@color/light_youtube_primary_color</item>
        <item name="colorPrimaryDark">@color/light_youtube_dark_color</item>
        <item name="colorAccent">@color/light_youtube_accent_color</item>
        <item name="android:windowBackground">@color/light_dialog_background_color</item>
        <item name="windowBackground">@color/light_dialog_background_color</item>
    </style>

    <style name="DarkDialogTheme" parent="Theme.AppCompat.Dialog">
        <item name="colorPrimary">@color/dark_youtube_primary_color</item>
        <item name="colorPrimaryDark">@color/dark_youtube_dark_color</item>
        <item name="colorAccent">@color/dark_youtube_accent_color</item>
        <item name="android:windowBackground">@color/dark_dialog_background_color</item>
        <item name="windowBackground">@color/dark_dialog_background_color</item>
    </style>

    <!-- Settings -->
    <style name="LightSettingsTheme" parent="LightTheme">
        <item name="colorAccent">@color/light_settings_accent_color</item>
    </style>

    <style name="DarkSettingsTheme" parent="DarkTheme">
        <item name="colorAccent">@color/dark_settings_accent_color</item>
    </style>

    <style name="BlackSettingsTheme" parent="BlackTheme">
        <item name="colorAccent">@color/black_settings_accent_color</item>
    </style>

    <style name="SwitchAnimation" parent="@android:style/Animation.Activity">
        <item name="android:windowEnterAnimation">@anim/switch_service_in</item>
        <item name="android:windowExitAnimation">@anim/switch_service_out</item>
    </style>

    <style name="Toolbar.Title" parent="TextAppearance.Widget.AppCompat.Toolbar.Title">
        <item name="android:textSize">18sp</item>
    </style>

    <style name="OldVideoPlayerTheme" parent="Theme.AppCompat.Light.DarkActionBar">
        <item name="colorPrimary">@color/light_youtube_primary_color</item>
        <item name="colorPrimaryDark">@color/light_youtube_dark_color</item>
        <item name="colorAccent">@color/light_youtube_accent_color</item>
        <item name="android:windowFullscreen">false</item>
        <item name="android:windowActionBarOverlay">true</item>
        <item name="windowActionBarOverlay">true</item>
        <item name="android:actionBarStyle">@style/OldVideoPlayerActionBarTheme</item>
        <item name="actionBarStyle">@style/OldVideoPlayerActionBarTheme</item>
        <item name="android:windowBackground">@android:color/black</item>
    </style>

    <style name="OldVideoPlayerActionBarTheme" parent="Widget.AppCompat.Light.ActionBar.Solid.Inverse">
        <item name="android:displayOptions">showHome</item>
        <item name="displayOptions">showHome</item>
        <item name="android:background">@color/video_overlay_color</item>
        <item name="background">@color/video_overlay_color</item>
    </style>

    <style name="RouterActivityThemeLight" parent="LightTheme">
        <item name="colorPrimary">@android:color/transparent</item>
        <item name="colorPrimaryDark">@android:color/transparent</item>
        <item name="colorAccent">@android:color/transparent</item>

        <item name="android:windowNoTitle">true</item>
        <item name="android:windowBackground">@android:color/transparent</item>
        <item name="android:colorBackgroundCacheHint">@null</item>
        <item name="android:windowIsTranslucent">true</item>
        <item name="android:windowAnimationStyle">@null</item>
    </style>

    <style name="RouterActivityThemeDark" parent="DarkTheme">
        <item name="colorPrimary">@android:color/transparent</item>
        <item name="colorPrimaryDark">@android:color/transparent</item>
        <item name="colorAccent">@android:color/transparent</item>

        <item name="android:windowNoTitle">true</item>
        <item name="android:windowBackground">@android:color/transparent</item>
        <item name="android:colorBackgroundCacheHint">@null</item>
        <item name="android:windowIsTranslucent">true</item>
        <item name="android:windowAnimationStyle">@null</item>
    </style>
</resources><|MERGE_RESOLUTION|>--- conflicted
+++ resolved
@@ -53,13 +53,10 @@
         <item name="ic_add">@drawable/ic_add_black_24dp</item>
         <item name="ic_restore_defaults">@drawable/ic_settings_backup_restore_black_24dp</item>
         <item name="ic_blank_page">@drawable/ic_blank_page_black_24dp</item>
-<<<<<<< HEAD
         <item name="ic_list">@drawable/ic_list_black_24dp</item>
         <item name="ic_grid">@drawable/ic_grid_black_24dp</item>
         <item name="ic_delete">@drawable/ic_delete_black_24dp</item>
-=======
         <item name="ic_settings_update">@drawable/ic_settings_update_black</item>
->>>>>>> 794c3703
 
         <item name="separator_color">@color/light_separator_color</item>
         <item name="contrast_background_color">@color/light_contrast_background_color</item>
@@ -119,13 +116,10 @@
         <item name="ic_add">@drawable/ic_add_white_24dp</item>
         <item name="ic_restore_defaults">@drawable/ic_settings_backup_restore_white_24dp</item>
         <item name="ic_blank_page">@drawable/ic_blank_page_white_24dp</item>
-<<<<<<< HEAD
         <item name="ic_list">@drawable/ic_list_white_24dp</item>
         <item name="ic_grid">@drawable/ic_grid_white_24dp</item>
         <item name="ic_delete">@drawable/ic_delete_white_24dp</item>
-=======
         <item name="ic_settings_update">@drawable/ic_settings_update_white</item>
->>>>>>> 794c3703
 
         <item name="separator_color">@color/dark_separator_color</item>
         <item name="contrast_background_color">@color/dark_contrast_background_color</item>
