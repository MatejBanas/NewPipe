--- conflicted
+++ resolved
@@ -483,12 +483,11 @@
     <string name="playback_nightcore">Nightcore</string>
     <string name="playback_default">Default</string>
 
-<<<<<<< HEAD
-    <!-- Start dialogs -->
+    <!-- GDPR dialog -->
     <string name="start_accept_privacy_policy">In order to comply with the European General Data Protection Regulation (GDPR), we herby draw your attention to NewPipe\'s privacy policy. Please read it carefully.\nYou must accept it to send us the bug report.</string>
     <string name="accept">Accept</string>
     <string name="decline">Decline</string>
-=======
+
     <!-- Limit mobile data usage  -->
     <string name="limit_data_usage_none_description">No limit</string>
     <string name="limit_mobile_data_usage_title">Limit resolution when using mobile data</string>
@@ -504,17 +503,5 @@
         <item>240p</item>
         <item>144p</item>
     </string-array>
-    <string-array name="limit_data_usage_values_list">
-        <item>@string/limit_data_usage_none_key</item>
-        <item>1080p60</item>
-        <item>1080p</item>
-        <item>720p60</item>
-        <item>720p</item>
-        <item>480p</item>
-        <item>360p</item>
-        <item>240p</item>
-        <item>144p</item>
-    </string-array>
-
->>>>>>> 646fa877
+
 </resources>