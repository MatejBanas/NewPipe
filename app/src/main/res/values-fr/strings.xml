--- conflicted
+++ resolved
@@ -1,5 +1,5 @@
 <?xml version='1.0' encoding='UTF-8'?>
-<resources>
+<resources xmlns:xliff="urn:oasis:names:tc:xliff:document:1.2">
     <string name="cancel">Annuler</string>
     <string name="choose_browser">Choisir un navigateur </string>
     <string name="default_resolution_title">Définition par défaut</string>
@@ -15,11 +15,13 @@
     <string name="play_with_kodi_title">Lire avec Kodi</string>
     <string name="screen_rotation">rotation</string>
     <string name="search">Rechercher</string>
+    <string name="search_page">"Numéro de la page de recherche : "</string>
     <string name="settings">Paramètres</string>
     <string name="share">Partager</string>
     <string name="share_dialog_title">Partager avec</string>
     <string name="show_play_with_kodi_summary">Afficher une option pour lire la vidéo via la médiathèque Kodi.</string>
     <string name="show_play_with_kodi_title">Afficher l’option « Lire avec Kodi »</string>
+    <string name="settings_activity_title">Paramètres</string>
     <string name="upload_date_text">Ajoutée le %1$s</string>
     <string name="view_count_text">%1$s vues</string>
     <string name="play_audio">Audio</string>
@@ -30,6 +32,7 @@
     <string name="next_video_title">Vidéo suivante</string>
     <string name="show_next_and_similar_title">Afficher les vidéos suivantes et similaires</string>
     <string name="url_not_supported_toast">URL non pris en charge</string>
+    <string name="similar_videos_btn_text">Vidéos similaires</string>
     <string name="settings_category_video_audio_title">Vidéo et audio</string>
     <string name="settings_category_other_title">Autre</string>
 
@@ -42,11 +45,13 @@
     <string name="use_external_video_player_title">Utiliser un lecteur vidéo externe</string>
     <string name="use_external_audio_player_title">Utiliser un lecteur audio externe</string>
     <string name="background_player_playing_toast">Lecture en arrière-plan</string>
+    <string name="background_player_name">Lecteur NewPipe en arrière-plan</string>
+    <string name="loading">Chargement</string>
     <string name="play_btn_text">Lire</string>
 
     <string name="use_tor_title">Utiliser Tor</string>
     <string name="use_tor_summary">(Expérimental) Rediriger le trafic de téléchargement via Tor pour plus de confidentialité (streaming non supporté pour le moment).</string>
-    <string name="theme_title">Thème</string>
+<string name="theme_title">Thème</string>
     <string name="dark_theme_title">Sombre</string>
     <string name="light_theme_title">Clair</string>
 
@@ -59,7 +64,7 @@
 
     <string name="err_dir_create">Impossible de créer le répertoire de téléchargement « %1$s »</string>
     <string name="info_dir_created">Répertoire de téléchargement « %1$s » créé</string>
-    <string name="general_error">Erreur</string>
+<string name="general_error">Erreur</string>
     <string name="parsing_error">Impossible d\'analyser le site web.</string>
     <string name="content_not_available">Contenu non disponible.</string>
     <string name="blocked_by_gema">Bloqué par GEMA.</string>
@@ -78,25 +83,43 @@
     <string name="error_report_button_text">Signaler l\'erreur par e-mail</string>
     <string name="what_device_headline">Information :</string>
     <string name="what_happened_headline">Ce qui s\'est passé :</string>
+    <string name="info_requested_stream_lbl">Flux demandé :</string>
     <string name="your_comment">Votre commentaire (en anglais) :</string>
     <string name="error_details_headline">Détails :</string>
 
 
     <string name="report_error">Signaler une erreur</string>
+    <string name="enable_background_audio">Lire en arrière-plan</string>
     <string name="video">Vidéo</string>
     <string name="audio">Audio</string>
+    <string name="text">Texte</string>
+    <string name="logging_normal">Normal</string>
     <string name="retry">Réessayer</string>
+    <string name="error_drm_unsupported_scheme">Cet appareil ne supporte pas le système DRM requis</string>
+    <string name="error_drm_unknown">Une erreur DRM inconnue s\'est produite</string>
     <string name="storage_permission_denied">Autorisation d\'accès au stockage refusée</string>
-    <string name="main_bg_subtitle">Faites une recherche pour commencer</string>
+    <string name="use_exoplayer_title">Utiliser ExoPlayer</string>
+    <string name="use_exoplayer_summary">Expérimental</string>
+<string name="main_bg_subtitle">Faites une recherche pour commencer</string>
     <string name="autoplay_by_calling_app_title">Lecture automatique lors de l\'ouverture depuis une autre application</string>
     <string name="video_is_age_restricted">Cette vidéo est soumise à une restriction d\'âge. Autoriser le contenu restreint dans les paramètres avant.</string>
+    <string name="info_searched_lbl">Recherché :</string>
     <string name="user_report">Rapport utilisateur</string>
 
+    <string name="logging">Connexion</string>
+    <string name="error_drm_not_supported">Contenu protégé non supporté par les API antérieures à la version 18</string>
+    <string name="error_no_decoder">Cet appareil ne fournit pas de décodeur pour <xliff:g id="mime_type">%1$s</xliff:g></string>
+    <string name="error_no_secure_decoder">Cet appareil ne fournit pas de décodeur sécurisé pour <xliff:g id="mime_type">%1$s</xliff:g></string>
+    <string name="error_instantiating_decoder">Impossible d\'instancier le décodeur <xliff:g id="decoder_name">%1$s</xliff:g></string>
     <string name="error_snackbar_action">SIGNALER</string>
     <string name="could_not_setup_download_menu">Impossible de mettre en place le menu de téléchargement.</string>
     <string name="could_not_get_stream">Impossible d\'obtenir un flux.</string>
+    <string name="logging_verbose">Verbeux</string>
+    <string name="off">[désactivé]</string>
+    <string name="error_querying_decoders">Impossible d\'accéder aux décodeurs de l\'appareil</string>
     <string name="downloads">Téléchargements</string>
     <string name="downloads_title">Téléchargements</string>
+    <string name="settings_title">Paramètres</string>
     <string name="error_report_title">Rapport d\'erreur</string>
 
     <string name="start">Lire</string>
@@ -107,9 +130,13 @@
 
     <string name="add">Nouveau</string>
     <string name="finish">OK</string>
-
+    <string name="switch_mode">Commuter entre l\'affichage liste et grille</string>
+
+
+    <string name="msg_url">URL de téléchargement</string>
     <string name="msg_name">Nom du fichier</string>
     <string name="msg_threads">Threads</string>
+    <string name="msg_fetch_filename">Récupérer le nom du fichier</string>
     <string name="msg_error">Erreur</string>
     <string name="msg_server_unsupported">Serveur non supporté</string>
     <string name="msg_exists">Fichier déjà existant</string>
@@ -122,6 +149,8 @@
 
     <string name="could_not_load_image">L’image ne peut pas être chargée</string>
     <string name="app_ui_crash">L’appli/l’interface utilisateur a crashé</string>
+    <string name="title_activity_channel">Activité de la chaine</string>
+    <string name="action_settings">Paramètres</string>
 
     <string name="reCaptchaActivity">reCAPTCHA</string>
     <string name="black_theme_title">Noir</string>
@@ -149,7 +178,11 @@
     <string name="subscribe">S\'abonner</string>
     <string name="short_thousand">K</string>
     <string name="short_million">M</string>
-
+    <string name="restart_title">Redémarrer</string>
+
+    <string name="msg_restart">Vous devez redémarrer l\'application pour appliquer le thème.
+
+Voulez-vous redémarrer maintenant ?</string>
     <string name="msg_popup_permission">Cette permission est nécessaire
 pour ouvrir en mode popup</string>
 
@@ -173,12 +206,8 @@
     <string name="short_billion">M</string>
 
     <string name="use_external_video_player_summary">Certaines résolutions n\'auront PAS de son si cette option est activée</string>
-<<<<<<< HEAD
-</resources>
-=======
     <string name="player_gesture_controls_summary">Utilisez les gestes pour contrôler la luminosité et le volume du lecteur</string>
     <string name="show_search_suggestions_title">Chercher des suggestions</string>
     <string name="show_search_suggestions_summary">Montrer les suggestions pendant la recherche</string>
 
-    </resources>
->>>>>>> 3cd760f6
+    </resources>